#!/bin/bash

##
## Case Name: test-speaker
## Preconditions:
##    Wave file for each channel should be in /usr/share/sounds/alsa,
##    eg, Front_Left.wav, Front_Right.wav, etc.
## Description:
##    Test playback pipelines with speaker-test
## Case step:
##    Iteratively run speaker-test on each playback pipeline
## Expect result:
##    1. speaker-test returns without error.
##    2. Waves are played through corresponding speaker, eg, you should only
##       hear "front left" from the front left speaker.
##

# shellcheck source=case-lib/lib.sh
source "$(dirname "${BASH_SOURCE[0]}")"/../case-lib/lib.sh


OPT_NAME['t']='tplg'     OPT_DESC['t']="tplg file, default value is env TPLG: $TPLG"
OPT_HAS_ARG['t']=1         OPT_VAL['t']="$TPLG"

OPT_NAME['l']='loop'     OPT_DESC['l']='option of speaker-test'
OPT_HAS_ARG['l']=1         OPT_VAL['l']=3

OPT_NAME['s']='sof-logger'   OPT_DESC['s']="Open sof-logger trace the data will store at $LOG_ROOT"
OPT_HAS_ARG['s']=0             OPT_VAL['s']=1

func_opt_parse_option "$@"
tplg=${OPT_VAL['t']}
logger_disabled || func_lib_start_log_collect

func_pipeline_export "$tplg" "type:playback"
tcnt=${OPT_VAL['l']}
setup_kernel_check_point
for idx in $(seq 0 $((PIPELINE_COUNT - 1)))
do
    channel=$(func_pipeline_parse_value "$idx" channel)
    rate=$(func_pipeline_parse_value "$idx" rate)
    fmt=$(func_pipeline_parse_value "$idx" fmt)
    dev=$(func_pipeline_parse_value "$idx" dev)
    snd=$(func_pipeline_parse_value "$idx" snd)

    dlogc "speaker-test -D $dev -r $rate -c $channel -f $fmt -l $tcnt -t wav -P 8"
    speaker-test -D "$dev" -r "$rate" -c "$channel" -f "$fmt" -l "$tcnt" -t wav -P 8 2>&1 |tee "$LOG_ROOT"/result_"$idx".txt
<<<<<<< HEAD
    resultRet=${PIPESTATUS[0]} 

    if [[ $resultRet -ne 0  ]] ||
        grep -nr -E "error|failed" "$LOG_ROOT"/result_"$idx".txt; then
            func_lib_lsof_error_dump "$snd"
            die "speaker test failed"
=======
    resultRet=${PIPESTATUS[0]}

    if grep -nr -E "error|failed" "$LOG_ROOT"/result_"$idx".txt ||
        [[ $resultRet -ne 0  ]]; then
        func_lib_lsof_error_dump "$snd"
        die "speaker test failed"
>>>>>>> 789979e0
    fi
done

sof-kernel-log-check.sh "$KERNEL_CHECKPOINT"<|MERGE_RESOLUTION|>--- conflicted
+++ resolved
@@ -45,21 +45,14 @@
 
     dlogc "speaker-test -D $dev -r $rate -c $channel -f $fmt -l $tcnt -t wav -P 8"
     speaker-test -D "$dev" -r "$rate" -c "$channel" -f "$fmt" -l "$tcnt" -t wav -P 8 2>&1 |tee "$LOG_ROOT"/result_"$idx".txt
-<<<<<<< HEAD
-    resultRet=${PIPESTATUS[0]} 
 
-    if [[ $resultRet -ne 0  ]] ||
-        grep -nr -E "error|failed" "$LOG_ROOT"/result_"$idx".txt; then
-            func_lib_lsof_error_dump "$snd"
-            die "speaker test failed"
-=======
     resultRet=${PIPESTATUS[0]}
 
     if grep -nr -E "error|failed" "$LOG_ROOT"/result_"$idx".txt ||
         [[ $resultRet -ne 0  ]]; then
         func_lib_lsof_error_dump "$snd"
         die "speaker test failed"
->>>>>>> 789979e0
+
     fi
 done
 
